--- conflicted
+++ resolved
@@ -35,11 +35,7 @@
     out_obj = go.declare_file(go, path = source.basename[:-2], ext = ".o")
     inputs = hdrs + go.sdk.tools + go.sdk.headers + go.stdlib.libs + [source]
 
-<<<<<<< HEAD
-    args = go.args(go)
-=======
     args = go.builder_args(go)
->>>>>>> 4f3399d8
     args.add_all([source, "--"])
     includes = ([go.sdk.root_file.dirname + "/pkg/include"] +
                 [f.dirname for f in hdrs])
