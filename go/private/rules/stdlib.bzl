--- conflicted
+++ resolved
@@ -57,11 +57,7 @@
     src = go.declare_directory(go, "src")
     root_file = go.declare_file(go, "ROOT")
     filter_buildid = attr._filter_buildid_builder.files.to_list()[0]
-<<<<<<< HEAD
-    args = go.args(go)
-=======
     args = go.builder_args(go)
->>>>>>> 4f3399d8
     args.add_all(["-out", root_file.dirname])
     if go.mode.race:
         args.add("-race")
