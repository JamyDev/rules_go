# Copyright 2017 The Bazel Authors. All rights reserved.
#
# Licensed under the Apache License, Version 2.0 (the "License");
# you may not use this file except in compliance with the License.
# You may obtain a copy of the License at
#
#    http://www.apache.org/licenses/LICENSE-2.0
#
# Unless required by applicable law or agreed to in writing, software
# distributed under the License is distributed on an "AS IS" BASIS,
# WITHOUT WARRANTIES OR CONDITIONS OF ANY KIND, either express or implied.
# See the License for the specific language governing permissions and
# limitations under the License.

load(
    "@io_bazel_rules_go//go/private:providers.bzl",
    "EXPLICIT_PATH",
    "INFERRED_PATH",
    "EXPORT_PATH",
    "GoLibrary",
    "GoSource",
    "GoAspectProviders",
    "GoStdLib",
    "GoBuilders",
    "get_archive",
    "get_source",
)
load(
    "@io_bazel_rules_go//go/platform:list.bzl",
    "GOOS_GOARCH",
)
load(
    "@io_bazel_rules_go//go/private:mode.bzl",
    "get_mode",
    "mode_string",
)
load(
    "@io_bazel_rules_go//go/private:common.bzl",
    "paths",
    "structs",
    "goos_to_extension",
    "goos_to_shared_extension",
    "as_iterable",
)
load(
    "@io_bazel_rules_go//go/platform:apple.bzl",
    "apple_ensure_options",
)

GoContext = provider()

_COMPILER_OPTIONS_BLACKLIST = {
  "-fcolor-diagnostics": None,
  "-Wall": None,
  "-g0": None, # symbols are needed by Go, so keep them
}

_LINKER_OPTIONS_BLACKLIST = {
  "-Wl,--gc-sections": None
}

def _filter_options(options, blacklist):
  return [option for option in options if option not in blacklist]

def _child_name(go, path, ext, name):
  childname = mode_string(go.mode) + "/"
  childname += name if name else go._ctx.label.name
  if path:
    childname += "~/" + path
  if ext:
    childname += ext
  return childname

def _declare_file(go, path="", ext="", name = ""):
  return go.actions.declare_file(_child_name(go, path, ext, name))

def _declare_directory(go, path="", ext="", name = ""):
  return go.actions.declare_directory(_child_name(go, path, ext, name))

def _new_args(go):
  args = go.actions.args()
  args.add(["-sdk", go.sdk_root.dirname])
  if go.tags:
    args.add(["-tags", ",".join(go.tags)])
  return args

def _new_library(go, name=None, importpath=None, resolver=None, importable=True, testfilter=None, **kwargs):
  if not importpath:
    importpath = go.importpath
  importmap = getattr(go._ctx.attr, "importmap", "")
  if not importmap:
    importmap = importpath
  pathtype = go.pathtype
  if not importable and pathtype == EXPLICIT_PATH:
    pathtype = EXPORT_PATH

  return GoLibrary(
      name = go._ctx.label.name if not name else name,
      label = go._ctx.label,
      importpath = importpath,
      importmap = importmap,
      pathtype = pathtype,
      resolve = resolver,
      testfilter = testfilter,
      **kwargs
  )

def _merge_embed(source, embed):
  s = get_source(embed)
  source["srcs"] = s.srcs + source["srcs"]
  source["orig_srcs"] = s.orig_srcs + source["orig_srcs"]
  source["orig_src_map"].update(s.orig_src_map)
  source["cover"] = source["cover"] + s.cover
  source["deps"] = source["deps"] + s.deps
  source["x_defs"].update(s.x_defs)
  source["gc_goopts"] = source["gc_goopts"] + s.gc_goopts
  source["runfiles"] = source["runfiles"].merge(s.runfiles)
  source["cgo_deps"] = source["cgo_deps"] + s.cgo_deps
  source["cgo_exports"] = source["cgo_exports"] + s.cgo_exports
  if s.cgo_archives:
    if source["cgo_archives"]:
      fail("multiple libraries with cgo_archives embedded")
    source["cgo_archives"] = s.cgo_archives

def _library_to_source(go, attr, library, coverage_instrumented):
  #TODO: stop collapsing a depset in this line...
  attr_srcs = [f for t in getattr(attr, "srcs", []) for f in as_iterable(t.files)]
  generated_srcs = getattr(library, "srcs", [])
  srcs = attr_srcs + generated_srcs
  source = {
      "library": library,
      "mode": go.mode,
      "srcs": srcs,
      "orig_srcs": srcs,
      "orig_src_map": {},
      "cover" : [],
      "x_defs" : {},
      "deps" : getattr(attr, "deps", []),
      "gc_goopts" : getattr(attr, "gc_goopts", []),
      "runfiles" : go._ctx.runfiles(collect_data = True),
      "cgo_archives" : [],
      "cgo_deps" : [],
      "cgo_exports" : [],
  }
  if coverage_instrumented and not getattr(attr, "testonly", False):
    source["cover"] = attr_srcs
  for e in getattr(attr, "embed", []):
    _merge_embed(source, e)
  x_defs = source["x_defs"]
  for k,v in getattr(attr, "x_defs", {}).items():
    if "." not in k:
      k = "{}.{}".format(library.importmap, k)
    x_defs[k] = v
  source["x_defs"] = x_defs
  if library.resolve:
    library.resolve(go, attr, source, _merge_embed)
  return GoSource(**source)

def _infer_importpath(ctx):
  DEFAULT_LIB = "go_default_library"
  VENDOR_PREFIX = "/vendor/"
  # Check if import path was explicitly set
  path = getattr(ctx.attr, "importpath", "")
  # are we in forced infer mode?
  if path != "":
    return path, EXPLICIT_PATH
  # See if we can collect importpath from embeded libraries
  # This is the path that fixes tests as well
  for embed in getattr(ctx.attr, "embed", []):
    if GoLibrary not in embed:
      continue
    if embed[GoLibrary].pathtype == EXPLICIT_PATH:
      return embed[GoLibrary].importpath, EXPLICIT_PATH
  # TODO: stop using the prefix
  prefix = getattr(ctx.attr, "_go_prefix", None)
  path = prefix.go_prefix if prefix else ""
  # Guess an import path based on the directory structure
  # This should only really be relied on for binaries
  if path.endswith("/"):
    path = path[:-1]
  if ctx.label.package:
    path += "/" + ctx.label.package
  if ctx.label.name != DEFAULT_LIB and not path.endswith(ctx.label.name):
    path += "/" + ctx.label.name
  if path.rfind(VENDOR_PREFIX) != -1:
    path = path[len(VENDOR_PREFIX) + path.rfind(VENDOR_PREFIX):]
  if path.startswith("/"):
    path = path[1:]
  return path, INFERRED_PATH

def _get_go_binary(context_data):
  for f in context_data.sdk_tools:
    parent = paths.dirname(f.path)
    sdk = paths.dirname(parent)
    parent = paths.basename(parent)
    if parent != "bin":
      continue
    basename = paths.basename(f.path)
    name, ext = paths.split_extension(basename)
    if name != "go":
      continue
    return f
  fail("Could not find go executable in go_sdk")

def go_context(ctx, attr=None):
  toolchain = ctx.toolchains["@io_bazel_rules_go//go:toolchain"]

  if not attr:
    attr = ctx.attr

  builders = getattr(attr, "_builders", None)
  if builders:
    builders = builders[GoBuilders]

  checker = getattr(attr, "_checker", None)
  if checker:
    checker = checker[DefaultInfo].files_to_run

  coverdata = getattr(attr, "_coverdata", None)
  if coverdata:
    coverdata = get_archive(coverdata)

  host_only = getattr(attr, "_hostonly", False)

  context_data = attr._go_context_data
  mode = get_mode(ctx, host_only, toolchain, context_data)
  binary = _get_go_binary(context_data)

  stdlib = getattr(attr, "_stdlib", None)
  if stdlib:
    stdlib = get_source(stdlib).stdlib
    goroot = stdlib.root_file.dirname
  else:
    goroot = context_data.sdk_root.dirname

  env = dict(context_data.env)
  env.update({
      "GOARCH": mode.goarch,
      "GOOS": mode.goos,
      "GOROOT": goroot,
      "GOROOT_FINAL": "GOROOT",
      "CGO_ENABLED": "0" if mode.pure else "1",
      "PATH": context_data.cgo_tools.compiler_path,
  })

  importpath, pathtype = _infer_importpath(ctx)
  return GoContext(
      # Fields
      toolchain = toolchain,
      mode = mode,
      root = goroot,
      go = binary,
      stdlib = stdlib,
      sdk_root = context_data.sdk_root,
      sdk_files = context_data.sdk_files,
      sdk_tools = context_data.sdk_tools,
      actions = ctx.actions,
      exe_extension = goos_to_extension(mode.goos),
      shared_extension = goos_to_shared_extension(mode.goos),
      crosstool = context_data.crosstool,
      package_list = context_data.package_list,
      importpath = importpath,
      pathtype = pathtype,
      cgo_tools = context_data.cgo_tools,
      builders = builders,
<<<<<<< HEAD
      checker = checker,
      coverdata = coverdata if have_cover else None,
      env = context_data.env,
=======
      coverdata = coverdata,
      coverage_enabled = ctx.configuration.coverage_enabled,
      coverage_instrumented = ctx.coverage_instrumented(),
      env = env,
>>>>>>> 6ed1cd14
      tags = context_data.tags,
      # Action generators
      archive = toolchain.actions.archive,
      asm = toolchain.actions.asm,
      binary = toolchain.actions.binary,
      compile = toolchain.actions.compile,
      cover = toolchain.actions.cover,
      link = toolchain.actions.link,
      pack = toolchain.actions.pack,

      # Helpers
      args = _new_args,
      new_library = _new_library,
      library_to_source = _library_to_source,
      declare_file = _declare_file,
      declare_directory = _declare_directory,

      # Private
      _ctx = ctx, # TODO: All uses of this should be removed
  )

def _go_context_data(ctx):
  cpp = ctx.fragments.cpp
  features = ctx.features
  compiler_options = _filter_options(
    cpp.compiler_options(features) + cpp.unfiltered_compiler_options(features),
    _COMPILER_OPTIONS_BLACKLIST)
  linker_options = _filter_options(
    cpp.link_options + cpp.mostly_static_link_options(features, False),
    _LINKER_OPTIONS_BLACKLIST)

  env = {}
  tags = []
  if "gotags" in ctx.var:
    tags = ctx.var["gotags"].split(",")
  apple_ensure_options(ctx, env, tags, compiler_options, linker_options)
  compiler_path, _ = cpp.ld_executable.rsplit("/", 1)
  return struct(
      strip = ctx.attr.strip,
      crosstool = ctx.files._crosstool,
      package_list = ctx.file._package_list,
      sdk_root = ctx.file._sdk_root,
      sdk_files = ctx.files._sdk_files,
      sdk_tools = ctx.files._sdk_tools,
      tags = tags,
      env = env,
      cgo_tools = struct(
          compiler_path = compiler_path,
          compiler_executable = cpp.compiler_executable,
          ld_executable = cpp.ld_executable,
          compiler_options = compiler_options,
          linker_options = linker_options,
          options = compiler_options + linker_options,
          c_options = cpp.c_options,
      ),
  )

go_context_data = rule(
    _go_context_data,
    attrs = {
        "strip": attr.string(mandatory = True),
        # Hidden internal attributes
        "_crosstool": attr.label(default = Label("//tools/defaults:crosstool")),
        "_package_list": attr.label(
            allow_files = True,
            single_file = True,
            default = "@go_sdk//:packages.txt",
        ),
        "_sdk_root": attr.label(
            allow_single_file = True,
            default = "@go_sdk//:ROOT",
        ),
        "_sdk_files": attr.label(
            allow_files = True,
            default="@go_sdk//:files",
        ),
        "_sdk_tools": attr.label(
            allow_files = True,
            cfg="host",
            default="@go_sdk//:tools",
        ),
        "_xcode_config": attr.label(
            default = Label("@bazel_tools//tools/osx:current_xcode_config"),
        ),
    },
    fragments = ["cpp", "apple"],
)<|MERGE_RESOLUTION|>--- conflicted
+++ resolved
@@ -263,16 +263,11 @@
       pathtype = pathtype,
       cgo_tools = context_data.cgo_tools,
       builders = builders,
-<<<<<<< HEAD
       checker = checker,
-      coverdata = coverdata if have_cover else None,
-      env = context_data.env,
-=======
       coverdata = coverdata,
       coverage_enabled = ctx.configuration.coverage_enabled,
       coverage_instrumented = ctx.coverage_instrumented(),
       env = env,
->>>>>>> 6ed1cd14
       tags = context_data.tags,
       # Action generators
       archive = toolchain.actions.archive,
