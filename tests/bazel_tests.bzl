load(
    "@io_bazel_rules_go//go/private:context.bzl",
    "go_context",
)
load(
    "@io_bazel_rules_go//go/private:common.bzl",
    "env_execute",
)
load(
    "@io_bazel_rules_go//go/private:go_toolchain.bzl",
    "generate_toolchain_names",
)
load(
    "@io_bazel_rules_go//go/private:rules/rule.bzl",
    "go_rule",
)
load(
    "@io_bazel_rules_go//go/private:skylib/lib/paths.bzl",
    "paths",
)
load(
    "@io_bazel_rules_go//go/private:skylib/lib/shell.bzl",
    "shell",
)

# _bazelrc is the bazel.rc file that sets the default options for tests
def _bazelrc(strategy):
    return """
build --verbose_failures
build --sandbox_debug
build --test_output=errors
build --spawn_strategy={strategy}
build --genrule_strategy={strategy}

test --test_strategy={strategy}
test --nocache_test_results

build:isolate --
build:fetch --fetch=True
""".format(strategy = strategy)

# _basic_workspace is the content appended to all test workspace files
# it contains the calls required to make the go rules work
_basic_workspace = """
load("@io_bazel_rules_go//go:def.bzl", "go_rules_dependencies", "go_register_toolchains")
go_rules_dependencies()
"""

# _bazel_test_script_template is the template for the bazel invocation script
_bazel_test_script_template = """
set -u

echo running in {work_dir}
unset TEST_TMPDIR
RULES_GO_OUTPUT={output}

mkdir -p {work_dir}
mkdir -p {cache_dir}
cp -f {workspace} {work_dir}/WORKSPACE
cp -f {build} {work_dir}/BUILD.bazel
extra_files=({extra_files})
if [ "${{#extra_files[@]}}" -ne 0 ]; then
  cp -f "${{extra_files[@]}}" {work_dir}/
fi
cd {work_dir}

output_base_arg=""
if (( {clean_build} )); then
  tmp_output_base="$(mktemp -d)"
  output_base_arg="--output_base=${{tmp_output_base}}"
fi

cmd=(
{bazel} --bazelrc {bazelrc} ${{output_base_arg}} {command}
--experimental_repository_cache={cache_dir} --config {config} {args}
{target}
)
echo "${{cmd[*]}}" >bazel-output.txt
"${{cmd[@]}}" >>bazel-output.txt 2>&1
result=$?

function at_exit {{
  echo "bazel exited with status $result"
  echo "----- bazel-output.txt begin -----"
  cat bazel-output.txt
  echo "----- bazel-output.txt end -----"
  for log in {logs}; do
    if [ ! -e "$log" ]; then
      echo "----- $log not found -----"
    else
      echo "----- $log begin -----"
      cat "$log"
      echo "----- $log end -----"
    fi
  done
  if (( {clean_build} )); then
    {bazel} --bazelrc {bazelrc} ${{output_base_arg}} clean &> /dev/null
    {bazel} --bazelrc {bazelrc} ${{output_base_arg}} shutdown &> /dev/null
  fi
}}
trap at_exit EXIT

{check}

exit $result
"""

# _env_build_template is the template for the bazel test environment repository build file
_env_build_template = """
load("@io_bazel_rules_go//tests:bazel_tests.bzl", "bazel_test_settings")
bazel_test_settings(
  name = "settings",
  bazel = "{bazel}",
  exec_root = "{exec_root}",
  scratch_dir = "{scratch_dir}",
  visibility = ["//visibility:public"],
)
filegroup(
  name = "standalone_bazelrc",
  srcs = ["test.bazelrc"],
  visibility = ["//visibility:public"],
)
filegroup(
  name = "sandboxed_bazelrc",
  srcs = ["sandboxed_test.bazelrc"],
  visibility = ["//visibility:public"],
)
"""

CURRENT_VERSION = "current"

def _bazel_test_script_impl(ctx):
    go = go_context(ctx)
    script_file = go.declare_file(go, ext = ".bash")

    if not ctx.attr.targets:
        # Skip test when there are no targets. Targets may be platform-specific,
        # and we may not have any targets on some platforms.
        ctx.actions.write(script_file, "", is_executable = True)
        return [DefaultInfo(files = depset([script_file]))]

    register = ""
    if any([ext.label.workspace_root.endswith("/go_sdk") for ext in ctx.attr.externals]):
        register += "register_toolchains(\n{}\n)\n".format(
            "\n".join(['    "@go_sdk//:{}",'.format(name)
                       for name in generate_toolchain_names()]))
<<<<<<< HEAD

    # if ctx.attr.go_version == CURRENT_VERSION:
    #     register += "go_register_toolchains()\n"
    # elif ctx.attr.go_version != None:
    #     register += 'go_register_toolchains(go_version="{}")\n'.format(ctx.attr.go_version)

    if ctx.attr.go_version != None or ctx.attr.go_checker != "":
        register += "go_register_toolchains(\n"
        if ctx.attr.go_checker != "":
            register += 'go_checker="{}",\n'.format(ctx.attr.go_checker)
        if ctx.attr.go_version != None and ctx.attr.go_version != CURRENT_VERSION:
            register += 'go_version="{}",\n'.format(ctx.attr.go_version)
        register += ")\n"
=======
    if ctx.attr.go_version == CURRENT_VERSION:
        register += "go_register_toolchains()\n"
    elif ctx.attr.go_version != None:
        register += 'go_register_toolchains(go_version="{}")\n'.format(ctx.attr.go_version)
>>>>>>> 4f3399d8

    workspace_content = 'workspace(name = "bazel_test")\n\n'
    for ext in ctx.attr.externals:
        root = ext.label.workspace_root
        _, _, name = ext.label.workspace_root.rpartition("/")
        workspace_content += 'local_repository(name="{name}", path="{exec_root}/{root}")\n'.format(
            name = name,
            root = root,
            exec_root = ctx.attr._settings.exec_root,
        )
    if ctx.attr.workspace:
        workspace_content += ctx.attr.workspace
    else:
        workspace_content += _basic_workspace.format()
        workspace_content += register

    workspace_file = go.declare_file(go, path = "WORKSPACE.in")
    ctx.actions.write(workspace_file, workspace_content)
    build_file = go.declare_file(go, path = "BUILD.in")
    ctx.actions.write(build_file, ctx.attr.build)

    output = "external/" + ctx.workspace_name + "/" + ctx.label.package
    targets = ["@" + ctx.workspace_name + "//" + ctx.label.package + t if t.startswith(":") else t for t in ctx.attr.targets]
    logs = []
    if ctx.attr.command in ("test", "coverage"):
        # TODO(jayconrod): read logs for other packages
        logs = [
            "bazel-testlogs/{}/{}/test.log".format(output, t[1:])
            for t in ctx.attr.targets
            if t.startswith(":")
        ]

    script_content = _bazel_test_script_template.format(
        bazelrc = shell.quote(ctx.attr._settings.exec_root + "/" + ctx.file.bazelrc.path),
        config = ctx.attr.config,
        extra_files = " ".join([shell.quote(paths.join(ctx.attr._settings.exec_root, "execroot", "io_bazel_rules_go", file.path)) for file in ctx.files.extra_files]),
        command = ctx.attr.command,
        args = " ".join(ctx.attr.args),
        target = " ".join(targets),
        logs = " ".join([shell.quote(l) for l in logs]),
        check = ctx.attr.check,
        workspace = shell.quote(workspace_file.short_path),
        build = shell.quote(build_file.short_path),
        output = shell.quote(output),
        bazel = ctx.attr._settings.bazel,
        work_dir = shell.quote(ctx.attr._settings.scratch_dir + "/" + ctx.attr.config),
        cache_dir = shell.quote(ctx.attr._settings.scratch_dir + "/cache"),
        clean_build = "1" if ctx.attr.clean_build else "0",
    )
    ctx.actions.write(output = script_file, is_executable = True, content = script_content)
    return struct(
        files = depset([script_file]),
        runfiles = ctx.runfiles(
            [workspace_file, build_file] + ctx.files.extra_files,
            collect_data = True,
        ),
    )

_bazel_test_script = go_rule(
    _bazel_test_script_impl,
    attrs = {
        "command": attr.string(
            mandatory = True,
            values = [
                "build",
                "test",
                "coverage",
                "run",
            ],
        ),
        "args": attr.string_list(default = []),
        "targets": attr.string_list(mandatory = True),
        "externals": attr.label_list(allow_files = True),
        "go_version": attr.string(default = CURRENT_VERSION),
        "workspace": attr.string(),
        "go_checker": attr.string(),
        "build": attr.string(),
        "check": attr.string(),
        "config": attr.string(default = "isolate"),
        "extra_files": attr.label_list(allow_files = True),
        "data": attr.label_list(
            allow_files = True,
            cfg = "data",
        ),
        "clean_build": attr.bool(default = False),
        "bazelrc": attr.label(
            allow_single_file = True,
            default = "@bazel_test//:standalone_bazelrc",
        ),
        "_settings": attr.label(default = "@bazel_test//:settings"),
    },
)

def bazel_test(name, command = None, args = None, targets = None, go_version = None, tags = [], externals = [], workspace = "", go_checker = "", build = "", check = "", config = None, extra_files = [], standalone = True, clean_build = False):
    script_name = name + "_script"
    externals = externals + [
        "@io_bazel_rules_go//:AUTHORS",
    ]
    if go_version == None or go_version == CURRENT_VERSION:
        externals.append("@go_sdk//:packages.txt")

    bazelrc = "@bazel_test//:standalone_bazelrc" if standalone else "@bazel_test//:sandboxed_bazelrc"

    _bazel_test_script(
        name = script_name,
        args = args,
        bazelrc = bazelrc,
        build = build,
        check = check,
        clean_build = clean_build,
        command = command,
        config = config,
        externals = externals,
        extra_files = extra_files,
        go_version = go_version,
        targets = targets,
        workspace = workspace,
        go_checker = go_checker,
    )
    native.sh_test(
        name = name,
        size = "large",
        timeout = "moderate",
        srcs = [":" + script_name],
        tags = ["local", "bazel", "exclusive"] + tags,
        data = [
            "@bazel_gazelle//cmd/gazelle",
            bazelrc,
            "@io_bazel_rules_go//tests:rules_go_deps",
        ],
    )

def _md5_sum_impl(ctx):
    go = go_context(ctx)
    out = go.declare_file(go, ext = ".md5")
    arguments = ctx.actions.args()
    arguments.add_all(["-output", out])
    arguments.add_all(ctx.files.srcs)
    ctx.actions.run(
        inputs = ctx.files.srcs,
        outputs = [out],
        mnemonic = "GoMd5sum",
        executable = ctx.executable._md5sum,
        arguments = [arguments],
    )
    return struct(files = depset([out]))

md5_sum = go_rule(
    _md5_sum_impl,
    attrs = {
        "srcs": attr.label_list(allow_files = True),
        "_md5sum": attr.label(
            executable = True,
            default = "@io_bazel_rules_go//go/tools/builders:md5sum",
            cfg = "host",
        ),
    },
)

def _test_environment_impl(ctx):
    # Find bazel
    bazel = ""
    if "BAZEL" in ctx.os.environ:
        bazel = ctx.os.environ["BAZEL"]
    elif "BAZEL_VERSION" in ctx.os.environ:
        home = ctx.os.environ["HOME"]
        bazel = home + "/.bazel/{0}/bin/bazel".format(ctx.os.environ["BAZEL_VERSION"])
    if bazel == "" or not ctx.path(bazel).exists:
        bazel = ctx.which("bazel")

    # Get a temporary directory to use as our scratch workspace
    if ctx.os.name.startswith("windows"):
        scratch_dir = ctx.os.environ["TMP"].replace("\\", "/") + "/bazel_go_test"
    else:
        result = env_execute(ctx, ["mktemp", "-d"])
        if result.return_code:
            fail("failed to create temporary directory for bazel tests: {}".format(result.stderr))
        scratch_dir = result.stdout.strip()

    # Work out where we are running so we can find externals
    exec_root, _, _ = str(ctx.path(".")).rpartition("/external/")

    # build the basic environment
    ctx.file("WORKSPACE", 'workspace(name = "{}")'.format(ctx.name))
    ctx.file("BUILD.bazel", _env_build_template.format(
        bazel = bazel,
        exec_root = exec_root,
        scratch_dir = scratch_dir,
    ))
    ctx.file("test.bazelrc", content = _bazelrc("standalone"))
    ctx.file("sandboxed_test.bazelrc", content = _bazelrc("sandboxed"))

_test_environment = repository_rule(
    attrs = {},
    environ = [
        "BAZEL",
        "BAZEL_VERSION",
        "HOME",
    ],
    implementation = _test_environment_impl,
)

def _bazel_test_settings_impl(ctx):
    return struct(
        bazel = ctx.attr.bazel,
        exec_root = ctx.attr.exec_root,
        scratch_dir = ctx.attr.scratch_dir,
    )

bazel_test_settings = rule(
    _bazel_test_settings_impl,
    attrs = {
        "bazel": attr.string(mandatory = True),
        "exec_root": attr.string(mandatory = True),
        "scratch_dir": attr.string(mandatory = True),
    },
)

def test_environment():
    _test_environment(name = "bazel_test")<|MERGE_RESOLUTION|>--- conflicted
+++ resolved
@@ -144,12 +144,6 @@
         register += "register_toolchains(\n{}\n)\n".format(
             "\n".join(['    "@go_sdk//:{}",'.format(name)
                        for name in generate_toolchain_names()]))
-<<<<<<< HEAD
-
-    # if ctx.attr.go_version == CURRENT_VERSION:
-    #     register += "go_register_toolchains()\n"
-    # elif ctx.attr.go_version != None:
-    #     register += 'go_register_toolchains(go_version="{}")\n'.format(ctx.attr.go_version)
 
     if ctx.attr.go_version != None or ctx.attr.go_checker != "":
         register += "go_register_toolchains(\n"
@@ -158,12 +152,6 @@
         if ctx.attr.go_version != None and ctx.attr.go_version != CURRENT_VERSION:
             register += 'go_version="{}",\n'.format(ctx.attr.go_version)
         register += ")\n"
-=======
-    if ctx.attr.go_version == CURRENT_VERSION:
-        register += "go_register_toolchains()\n"
-    elif ctx.attr.go_version != None:
-        register += 'go_register_toolchains(go_version="{}")\n'.format(ctx.attr.go_version)
->>>>>>> 4f3399d8
 
     workspace_content = 'workspace(name = "bazel_test")\n\n'
     for ext in ctx.attr.externals:
