# trusty beta image has jdk8, gcc4.8.4
dist: trusty
sudo: required
# xcode8 has jdk8
osx_image: xcode8.3
# Not technically required but suppresses 'Ruby' in Job status message.
language: java

os:
  - linux
  - osx

env:
<<<<<<< HEAD
  - V=0.15.0
=======
  - V=0.16.0
>>>>>>> 4f3399d8

before_install:
  - |
    if [[ "${TRAVIS_OS_NAME}" == "osx" ]]; then
      OS=darwin
    else
      sysctl kernel.unprivileged_userns_clone=1
      OS=linux
    fi
    URL="https://github.com/bazelbuild/bazel/releases/download/${V}/bazel-${V}-installer-${OS}-x86_64.sh"
    wget -O install.sh "${URL}"
    chmod +x install.sh
    ./install.sh --user
    rm -f install.sh

script:
  - |
    bazel \
      --output_base=$HOME/.cache/bazel \
      --host_jvm_args=-Xmx500m \
      --host_jvm_args=-Xms500m \
      test \
      --config=ci \
      --experimental_repository_cache="$HOME/.bazel_repository_cache" \
      --local_resources=400,1,1.0 \
      --test_tag_filters=-dev \
      //...

notifications:
  email: false<|MERGE_RESOLUTION|>--- conflicted
+++ resolved
@@ -11,11 +11,7 @@
   - osx
 
 env:
-<<<<<<< HEAD
-  - V=0.15.0
-=======
   - V=0.16.0
->>>>>>> 4f3399d8
 
 before_install:
   - |
